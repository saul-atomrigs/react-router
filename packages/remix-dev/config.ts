import { execSync } from "node:child_process";
import path from "node:path";
import { pathToFileURL } from "node:url";
import fse from "fs-extra";
import getPort from "get-port";
import NPMCliPackageJson from "@npmcli/package-json";

import type { RouteManifest, DefineRoutesFunction } from "./config/routes";
import { defineRoutes } from "./config/routes";
import { defineConventionalRoutes } from "./config/routesConvention";
import { ServerMode, isValidServerMode } from "./config/serverModes";
import { serverBuildVirtualModule } from "./compiler/virtualModules";
import { writeConfigDefaults } from "./compiler/utils/tsconfig/write-config-defaults";
import { flatRoutes } from "./config/flat-routes";
import { getPreferredPackageManager } from "./cli/getPreferredPackageManager";

export interface RemixMdxConfig {
  rehypePlugins?: any[];
  remarkPlugins?: any[];
}

export type RemixMdxConfigFunction = (
  filename: string
) => Promise<RemixMdxConfig | undefined> | RemixMdxConfig | undefined;

export type ServerBuildTarget =
  | "node-cjs"
  | "arc"
  | "netlify"
  | "vercel"
  | "cloudflare-pages"
  | "cloudflare-workers"
  | "deno";

export type ServerModuleFormat = "esm" | "cjs";
export type ServerPlatform = "node" | "neutral";

type Dev = {
  port?: number;
  appServerPort?: number;
  remixRequestHandlerPath?: string;
  rebuildPollIntervalMs?: number;
};

export type VanillaExtractOptions = {
  cache?: boolean;
};

interface FutureConfig {
  unstable_cssModules: boolean;
  unstable_cssSideEffectImports: boolean;
  unstable_dev: boolean | Dev;
  unstable_postcss: boolean;
  unstable_tailwind: boolean;
  unstable_vanillaExtract: boolean | VanillaExtractOptions;
  v2_errorBoundary: boolean;
  v2_meta: boolean;
  v2_routeConvention: boolean;
}

/**
 * The user-provided config in `remix.config.js`.
 */
export interface AppConfig {
  /**
   * The path to the `app` directory, relative to `remix.config.js`. Defaults
   * to `"app"`.
   */
  appDirectory?: string;

  /**
   * The path to a directory Remix can use for caching things in development,
   * relative to `remix.config.js`. Defaults to `".cache"`.
   */
  cacheDirectory?: string;

  /**
   * A function for defining custom routes, in addition to those already defined
   * using the filesystem convention in `app/routes`. Both sets of routes will
   * be merged.
   */
  routes?: (
    defineRoutes: DefineRoutesFunction
  ) => Promise<ReturnType<DefineRoutesFunction>>;

  /**
   * The path to the browser build, relative to `remix.config.js`. Defaults to
   * "public/build".
   */
  assetsBuildDirectory?: string;

  /**
   * The path to the browser build, relative to remix.config.js. Defaults to
   * "public/build".
   *
   * @deprecated Use `{@link AppConfig.assetsBuildDirectory}` instead
   */
  browserBuildDirectory?: string;

  /**
   * The URL prefix of the browser build with a trailing slash. Defaults to
   * `"/build/"`. This is the path the browser will use to find assets.
   */
  publicPath?: string;

  /**
   * The port number to use for the dev server. Defaults to 8002.
   */
  devServerPort?: number;

  /**
   * The delay, in milliseconds, before the dev server broadcasts a reload
   * event. There is no delay by default.
   */
  devServerBroadcastDelay?: number;

  /**
   * Additional MDX remark / rehype plugins.
   */
  mdx?: RemixMdxConfig | RemixMdxConfigFunction;

  /**
   * A server entrypoint, relative to the root directory that becomes your
   * server's main module. If specified, Remix will compile this file along with
   * your application into a single file to be deployed to your server. This
   * file can use either a `.js` or `.ts` file extension.
   */
  server?: string;

  /**
   * The path to the server build, relative to `remix.config.js`. Defaults to
   * "build".
   *
   * @deprecated Use {@link AppConfig.serverBuildPath} instead.
   */
  serverBuildDirectory?: string;

  /**
   * The path to the server build file, relative to `remix.config.js`. This file
   * should end in a `.js` extension and should be deployed to your server.
   */
  serverBuildPath?: string;

  /**
   * The target of the server build. Defaults to "node-cjs".
   *
   * @deprecated Use a combination of `{@link AppConfig.publicPath}`, `{@link AppConfig.serverBuildPath}`, `{@link AppConfig.serverConditions}`, `{@link AppConfig.serverDependenciesToBundle}`, `{@link AppConfig.serverMainFields}`, `{@link AppConfig.serverMinify}`, `{@link AppConfig.serverModuleFormat}` and/or `{@link AppConfig.serverPlatform}` instead.
   */
  serverBuildTarget?: ServerBuildTarget;

  /**
   * The order of conditions to use when resolving server dependencies'
   * `exports` field in `package.json`.
   *
   * For more information, see: https://esbuild.github.io/api/#conditions
   */
  serverConditions?: string[];

  /**
   * A list of patterns that determined if a module is transpiled and included
   * in the server bundle. This can be useful when consuming ESM only packages
   * in a CJS build.
   */
  serverDependenciesToBundle?: "all" | Array<string | RegExp>;

  /**
   * The order of main fields to use when resolving server dependencies.
   * Defaults to `["main", "module"]`.
   *
   * For more information, see: https://esbuild.github.io/api/#main-fields
   */
  serverMainFields?: string[];

  /**
   * Whether to minify the server build in production or not.
   * Defaults to `false`.
   */
  serverMinify?: boolean;

  /**
   * The output format of the server build. Defaults to "cjs".
   */
  serverModuleFormat?: ServerModuleFormat;

  /**
   * The platform the server build is targeting. Defaults to "node".
   */
  serverPlatform?: ServerPlatform;

  /**
   * A list of filenames or a glob patterns to match files in the `app/routes`
   * directory that Remix will ignore. Matching files will not be recognized as
   * routes.
   */
  ignoredRouteFiles?: string[];

  /**
   * A function for defining custom directories to watch while running `remix dev`, in addition to `appDirectory`.
   */
  watchPaths?:
    | string
    | string[]
    | (() => Promise<string | string[]> | string | string[]);

  future?: Partial<FutureConfig>;
}

/**
 * Fully resolved configuration object we use throughout Remix.
 */
export interface RemixConfig {
  /**
   * The absolute path to the root of the Remix project.
   */
  rootDirectory: string;

  /**
   * The absolute path to the application source directory.
   */
  appDirectory: string;

  /**
   * The absolute path to the cache directory.
   */
  cacheDirectory: string;

  /**
   * The path to the entry.client file, relative to `config.appDirectory`.
   */
  entryClientFile: string;

  /**
   * The absolute path to the entry.client file.
   */
  entryClientFilePath: string;

  /**
   * The path to the entry.server file, relative to `config.appDirectory`.
   */
  entryServerFile: string;

  /**
   * The absolute path to the entry.server file.
   */
  entryServerFilePath: string;

  /**
   * An object of all available routes, keyed by route id.
   */
  routes: RouteManifest;

  /**
   * The absolute path to the assets build directory.
   */
  assetsBuildDirectory: string;

  /**
   * the original relative path to the assets build directory
   */
  relativeAssetsBuildDirectory: string;

  /**
   * The URL prefix of the public build with a trailing slash.
   */
  publicPath: string;

  /**
   * The port number to use for the dev (asset) server.
   */
  devServerPort: number;

  /**
   * The delay before the dev (asset) server broadcasts a reload event.
   */
  devServerBroadcastDelay: number;

  /**
   * Additional MDX remark / rehype plugins.
   */
  mdx?: RemixMdxConfig | RemixMdxConfigFunction;

  /**
   * The path to the server build file. This file should end in a `.js`.
   */
  serverBuildPath: string;

  /**
   * The target of the server build. Defaults to "node-cjs".
   *
   * @deprecated Use a combination of `{@link AppConfig.publicPath}`, `{@link AppConfig.serverBuildPath}`, `{@link AppConfig.serverConditions}`, `{@link AppConfig.serverDependenciesToBundle}`, `{@link AppConfig.serverMainFields}`, `{@link AppConfig.serverMinify}`, `{@link AppConfig.serverModuleFormat}` and/or `{@link AppConfig.serverPlatform}` instead.   */
  serverBuildTarget?: ServerBuildTarget;

  /**
   * The default entry module for the server build if a {@see AppConfig.server}
   * is not provided.
   */
  serverBuildTargetEntryModule: string;

  /**
   * The order of conditions to use when resolving server dependencies'
   * `exports` field in `package.json`.
   *
   * For more information, see: https://esbuild.github.io/api/#conditions
   */
  serverConditions?: string[];

  /**
   * A list of patterns that determined if a module is transpiled and included
   * in the server bundle. This can be useful when consuming ESM only packages
   * in a CJS build.
   */
  serverDependenciesToBundle: "all" | Array<string | RegExp>;

  /**
   * A server entrypoint relative to the root directory that becomes your
   * server's main module.
   */
  serverEntryPoint?: string;

  /**
   * The order of main fields to use when resolving server dependencies.
   * Defaults to `["main", "module"]`.
   *
   * For more information, see: https://esbuild.github.io/api/#main-fields
   */
  serverMainFields: string[];

  /**
   * Whether to minify the server build in production or not.
   * Defaults to `false`.
   */
  serverMinify: boolean;

  /**
   * The mode to use to run the server.
   */
  serverMode: ServerMode;

  /**
   * The output format of the server build. Defaults to "cjs".
   */
  serverModuleFormat: ServerModuleFormat;

  /**
   * The platform the server build is targeting. Defaults to "node".
   */
  serverPlatform: ServerPlatform;

  /**
   * A list of directories to watch.
   */
  watchPaths: string[];

  /**
   * The path for the tsconfig file, if present on the root directory.
   */
  tsconfigPath: string | undefined;

  future: FutureConfig;
}

/**
 * Returns a fully resolved config object from the remix.config.js in the given
 * root directory.
 */
export async function readConfig(
  remixRoot?: string,
  serverMode = ServerMode.Production
): Promise<RemixConfig> {
  if (!isValidServerMode(serverMode)) {
    throw new Error(`Invalid server mode "${serverMode}"`);
  }

  if (!remixRoot) {
    remixRoot = process.env.REMIX_ROOT || process.cwd();
  }

  let rootDirectory = path.resolve(remixRoot);
  let configFile = findConfig(rootDirectory, "remix.config", configExts);

  let appConfig: AppConfig = {};
  if (configFile) {
    let appConfigModule: any;
    try {
      // shout out to next
      // https://github.com/vercel/next.js/blob/b15a976e11bf1dc867c241a4c1734757427d609c/packages/next/server/config.ts#L748-L765
      if (process.env.NODE_ENV === "test") {
        // dynamic import does not currently work inside of vm which
        // jest relies on so we fall back to require for this case
        // https://github.com/nodejs/node/issues/35889
        appConfigModule = require(configFile);
      } else {
        appConfigModule = await import(pathToFileURL(configFile).href);
      }
      appConfig = appConfigModule?.default || appConfigModule;
    } catch (error: unknown) {
      throw new Error(
        `Error loading Remix config at ${configFile}\n${String(error)}`
      );
    }
  }

<<<<<<< HEAD
  if (!appConfig.future?.v2_errorBoundary) {
    warnOnce(errorBoundaryWarning, "v2_errorBoundary");
  }

  if (appConfig.serverBuildTarget) {
    warnOnce(serverBuildTargetWarning, "v2_serverBuildTarget");
  }

=======
>>>>>>> 0f12ebd8
  let isCloudflareRuntime = ["cloudflare-pages", "cloudflare-workers"].includes(
    appConfig.serverBuildTarget ?? ""
  );
  let isDenoRuntime = appConfig.serverBuildTarget === "deno";

  let serverBuildPath = resolveServerBuildPath(rootDirectory, appConfig);
  let serverBuildTarget = appConfig.serverBuildTarget;
  let serverBuildTargetEntryModule = `export * from ${JSON.stringify(
    serverBuildVirtualModule.id
  )};`;
  let serverConditions = appConfig.serverConditions;
  let serverDependenciesToBundle = appConfig.serverDependenciesToBundle || [];
  let serverEntryPoint = appConfig.server;
  let serverMainFields = appConfig.serverMainFields;
  let serverMinify = appConfig.serverMinify;
  let serverModuleFormat = appConfig.serverModuleFormat || "cjs";
  let serverPlatform = appConfig.serverPlatform || "node";
  if (isCloudflareRuntime) {
    serverConditions ??= ["worker"];
    serverDependenciesToBundle = "all";
    serverMainFields ??= ["browser", "module", "main"];
    serverMinify ??= true;
    serverModuleFormat = "esm";
    serverPlatform = "neutral";
  }
  if (isDenoRuntime) {
    serverConditions ??= ["deno", "worker"];
    serverDependenciesToBundle = "all";
    serverMainFields ??= ["module", "main"];
    serverModuleFormat = "esm";
    serverPlatform = "neutral";
  }
  serverMainFields ??=
    serverModuleFormat === "esm" ? ["module", "main"] : ["main", "module"];
  serverMinify ??= false;

  let mdx = appConfig.mdx;

  let appDirectory = path.resolve(
    rootDirectory,
    appConfig.appDirectory || "app"
  );

  let cacheDirectory = path.resolve(
    rootDirectory,
    appConfig.cacheDirectory || ".cache"
  );

  let defaultsDirectory = path.resolve(__dirname, "config", "defaults");

  let userEntryClientFile = findEntry(appDirectory, "entry.client");
  let userEntryServerFile = findEntry(appDirectory, "entry.server");

  let entryServerFile: string;
  let entryClientFile: string;

  let pkgJson = await NPMCliPackageJson.load(remixRoot);
  let deps = pkgJson.content.dependencies ?? {};

  if (userEntryServerFile) {
    entryServerFile = userEntryServerFile;
  } else {
    if (!deps["isbot"]) {
      console.log(
        "adding `isbot` to your package.json, you should commit this change"
      );

      pkgJson.update({
        dependencies: {
          ...pkgJson.content.dependencies,
          isbot: "latest",
        },
      });

      await pkgJson.save();

      let packageManager = getPreferredPackageManager();

      execSync(`${packageManager} install`, {
        cwd: remixRoot,
        stdio: "inherit",
      });
    }

    let serverRuntime = deps["@remix-run/deno"]
      ? "deno"
      : deps["@remix-run/cloudflare"]
      ? "cloudflare"
      : deps["@remix-run/node"]
      ? "node"
      : undefined;

    if (!serverRuntime) {
      let serverRuntimes = [
        "@remix-run/deno",
        "@remix-run/cloudflare",
        "@remix-run/node",
      ];
      let formattedList = listFormat.format(serverRuntimes);
      throw new Error(
        `Could not determine server runtime. Please install one of the following: ${formattedList}`
      );
    }

    entryServerFile = `entry.server.${serverRuntime}.tsx`;
  }

  if (userEntryClientFile) {
    entryClientFile = userEntryClientFile;
  } else {
    let clientRuntime = deps["@remix-run/react"] ? "react" : undefined;

    if (!clientRuntime) {
      throw new Error(
        `Could not determine runtime. Please install the following: @remix-run/react`
      );
    }

    entryClientFile = `entry.client.${clientRuntime}.tsx`;
  }

  let entryClientFilePath = userEntryClientFile
    ? path.resolve(appDirectory, userEntryClientFile)
    : path.resolve(defaultsDirectory, entryClientFile);

  let entryServerFilePath = userEntryServerFile
    ? path.resolve(appDirectory, userEntryServerFile)
    : path.resolve(defaultsDirectory, entryServerFile);

  let assetsBuildDirectory =
    appConfig.assetsBuildDirectory ||
    appConfig.browserBuildDirectory ||
    path.join("public", "build");

  let absoluteAssetsBuildDirectory = path.resolve(
    rootDirectory,
    assetsBuildDirectory
  );

  let devServerPort =
    Number(process.env.REMIX_DEV_SERVER_WS_PORT) ||
    (await getPort({ port: Number(appConfig.devServerPort) || 8002 }));
  // set env variable so un-bundled servers can use it
  process.env.REMIX_DEV_SERVER_WS_PORT = String(devServerPort);
  let devServerBroadcastDelay = appConfig.devServerBroadcastDelay || 0;

  let defaultPublicPath =
    appConfig.serverBuildTarget === "arc" ? "/_static/build/" : "/build/";
  let publicPath = addTrailingSlash(appConfig.publicPath || defaultPublicPath);

  let rootRouteFile = findEntry(appDirectory, "root");
  if (!rootRouteFile) {
    throw new Error(`Missing "root" route file in ${appDirectory}`);
  }

  let routes: RouteManifest = {
    root: { path: "", id: "root", file: rootRouteFile },
  };

  let routesConvention = appConfig.future?.v2_routeConvention
    ? flatRoutes
    : defineConventionalRoutes;

  if (fse.existsSync(path.resolve(appDirectory, "routes"))) {
    let conventionalRoutes = routesConvention(
      appDirectory,
      appConfig.ignoredRouteFiles
    );
    for (let route of Object.values(conventionalRoutes)) {
      routes[route.id] = { ...route, parentId: route.parentId || "root" };
    }
  }
  if (appConfig.routes) {
    let manualRoutes = await appConfig.routes(defineRoutes);
    for (let route of Object.values(manualRoutes)) {
      routes[route.id] = { ...route, parentId: route.parentId || "root" };
    }
  }

  let watchPaths: string[] = [];
  if (typeof appConfig.watchPaths === "function") {
    let directories = await appConfig.watchPaths();
    watchPaths = watchPaths.concat(
      Array.isArray(directories) ? directories : [directories]
    );
  } else if (appConfig.watchPaths) {
    watchPaths = watchPaths.concat(
      Array.isArray(appConfig.watchPaths)
        ? appConfig.watchPaths
        : [appConfig.watchPaths]
    );
  }

  // When tsconfigPath is undefined, the default "tsconfig.json" is not
  // found in the root directory.
  let tsconfigPath: string | undefined;
  let rootTsconfig = path.resolve(rootDirectory, "tsconfig.json");
  let rootJsConfig = path.resolve(rootDirectory, "jsconfig.json");

  if (fse.existsSync(rootTsconfig)) {
    tsconfigPath = rootTsconfig;
  } else if (fse.existsSync(rootJsConfig)) {
    tsconfigPath = rootJsConfig;
  }

  if (tsconfigPath) {
    writeConfigDefaults(tsconfigPath);
  }

  let future: FutureConfig = {
    unstable_cssModules: appConfig.future?.unstable_cssModules === true,
    unstable_cssSideEffectImports:
      appConfig.future?.unstable_cssSideEffectImports === true,
    unstable_dev: appConfig.future?.unstable_dev ?? false,
    unstable_postcss: appConfig.future?.unstable_postcss === true,
    unstable_tailwind: appConfig.future?.unstable_tailwind === true,
    unstable_vanillaExtract: appConfig.future?.unstable_vanillaExtract ?? false,
    v2_errorBoundary: appConfig.future?.v2_errorBoundary === true,
    v2_meta: appConfig.future?.v2_meta === true,
    v2_routeConvention: appConfig.future?.v2_routeConvention === true,
  };

  return {
    appDirectory,
    cacheDirectory,
    entryClientFile,
    entryClientFilePath,
    entryServerFile,
    entryServerFilePath,
    devServerPort,
    devServerBroadcastDelay,
    assetsBuildDirectory: absoluteAssetsBuildDirectory,
    relativeAssetsBuildDirectory: assetsBuildDirectory,
    publicPath,
    rootDirectory,
    routes,
    serverBuildPath,
    serverBuildTarget,
    serverBuildTargetEntryModule,
    serverConditions,
    serverDependenciesToBundle,
    serverEntryPoint,
    serverMainFields,
    serverMinify,
    serverMode,
    serverModuleFormat,
    serverPlatform,
    mdx,
    watchPaths,
    tsconfigPath,
    future,
  };
}

function addTrailingSlash(path: string): string {
  return path.endsWith("/") ? path : path + "/";
}

const entryExts = [".js", ".jsx", ".ts", ".tsx"];

function findEntry(dir: string, basename: string): string | undefined {
  for (let ext of entryExts) {
    let file = path.resolve(dir, basename + ext);
    if (fse.existsSync(file)) return path.relative(dir, file);
  }

  return undefined;
}

const configExts = [".js", ".cjs", ".mjs"];

export function findConfig(
  dir: string,
  basename: string,
  extensions: string[]
): string | undefined {
  for (let ext of extensions) {
    let name = basename + ext;
    let file = path.join(dir, name);
    if (fse.existsSync(file)) return file;
  }

  return undefined;
}

const resolveServerBuildPath = (
  rootDirectory: string,
  appConfig: AppConfig
) => {
  let serverBuildPath = "build/index.js";

  switch (appConfig.serverBuildTarget) {
    case "arc":
      serverBuildPath = "server/index.js";
      break;
    case "cloudflare-pages":
      serverBuildPath = "functions/[[path]].js";
      break;
    case "netlify":
      serverBuildPath = ".netlify/functions-internal/server.js";
      break;
    case "vercel":
      serverBuildPath = "api/index.js";
      break;
  }

  // retain deprecated behavior for now
  if (appConfig.serverBuildDirectory) {
    serverBuildPath = path.join(appConfig.serverBuildDirectory, "index.js");
  }

  if (appConfig.serverBuildPath) {
    serverBuildPath = appConfig.serverBuildPath;
  }

  return path.resolve(rootDirectory, serverBuildPath);
};

// @ts-expect-error available in node 12+
// https://developer.mozilla.org/en-US/docs/Web/JavaScript/Reference/Global_Objects/Intl/ListFormat#browser_compatibility
let listFormat = new Intl.ListFormat("en", {
  style: "long",
  type: "conjunction",
<<<<<<< HEAD
});

export let serverBuildTargetWarning = `⚠️ DEPRECATED: The "serverBuildTarget" config option is deprecated. Use a combination of "publicPath", "serverBuildPath", "serverConditions", "serverDependenciesToBundle", "serverMainFields", "serverMinify", "serverModuleFormat" and/or "serverPlatform" instead.`;

export let flatRoutesWarning = `⚠️ DEPRECATED: The old nested folders route convention has been deprecated in favor of "flat routes".  Please enable the new routing convention via the \`future.v2_routeConvention\` flag in your \`remix.config.js\` file.  For more information, please see https://remix.run/docs/en/main/file-conventions/route-files-v2.`;

export const errorBoundaryWarning =
  "⚠️ DEPRECATED: The separation of `CatchBoundary` and `ErrorBoundary` has " +
  "been deprecated and Remix v2 will use a singular `ErrorBoundary` for " +
  "all thrown values (`Response` and `Error`). Please migrate to the new " +
  "behavior in Remix v1 via the `future.v2_errorBoundary` flag in your " +
  "`remix.config.js` file. For more information, see " +
  "https://remix.run/docs/route/error-boundary-v2";
=======
});
>>>>>>> 0f12ebd8
<|MERGE_RESOLUTION|>--- conflicted
+++ resolved
@@ -13,6 +13,7 @@
 import { writeConfigDefaults } from "./compiler/utils/tsconfig/write-config-defaults";
 import { flatRoutes } from "./config/flat-routes";
 import { getPreferredPackageManager } from "./cli/getPreferredPackageManager";
+import { warnOnce } from "./compiler/warnings";
 
 export interface RemixMdxConfig {
   rehypePlugins?: any[];
@@ -400,17 +401,10 @@
     }
   }
 
-<<<<<<< HEAD
   if (!appConfig.future?.v2_errorBoundary) {
     warnOnce(errorBoundaryWarning, "v2_errorBoundary");
   }
 
-  if (appConfig.serverBuildTarget) {
-    warnOnce(serverBuildTargetWarning, "v2_serverBuildTarget");
-  }
-
-=======
->>>>>>> 0f12ebd8
   let isCloudflareRuntime = ["cloudflare-pages", "cloudflare-workers"].includes(
     appConfig.serverBuildTarget ?? ""
   );
@@ -734,12 +728,7 @@
 let listFormat = new Intl.ListFormat("en", {
   style: "long",
   type: "conjunction",
-<<<<<<< HEAD
 });
-
-export let serverBuildTargetWarning = `⚠️ DEPRECATED: The "serverBuildTarget" config option is deprecated. Use a combination of "publicPath", "serverBuildPath", "serverConditions", "serverDependenciesToBundle", "serverMainFields", "serverMinify", "serverModuleFormat" and/or "serverPlatform" instead.`;
-
-export let flatRoutesWarning = `⚠️ DEPRECATED: The old nested folders route convention has been deprecated in favor of "flat routes".  Please enable the new routing convention via the \`future.v2_routeConvention\` flag in your \`remix.config.js\` file.  For more information, please see https://remix.run/docs/en/main/file-conventions/route-files-v2.`;
 
 export const errorBoundaryWarning =
   "⚠️ DEPRECATED: The separation of `CatchBoundary` and `ErrorBoundary` has " +
@@ -747,7 +736,4 @@
   "all thrown values (`Response` and `Error`). Please migrate to the new " +
   "behavior in Remix v1 via the `future.v2_errorBoundary` flag in your " +
   "`remix.config.js` file. For more information, see " +
-  "https://remix.run/docs/route/error-boundary-v2";
-=======
-});
->>>>>>> 0f12ebd8
+  "https://remix.run/docs/route/error-boundary-v2";